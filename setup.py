--- conflicted
+++ resolved
@@ -13,11 +13,7 @@
 
 setup(
     name='freezegun',
-<<<<<<< HEAD
     version='0.3.5.affirm',
-=======
-    version='0.3.7',
->>>>>>> 69a54db0
     description='Let your Python tests travel through time',
     author='Steve Pulec',
     author_email='spulec@gmail',
