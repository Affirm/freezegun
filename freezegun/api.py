import datetime
import functools
import hashlib
import inspect
import sys
import time
import uuid
import calendar
import unittest
import platform
import warnings
import types
import numbers

from dateutil import parser
from dateutil.tz import tzlocal

real_time = time.time
real_localtime = time.localtime
real_gmtime = time.gmtime
real_strftime = time.strftime
real_date = datetime.date
real_datetime = datetime.datetime
real_date_objects = [real_time, real_localtime, real_gmtime, real_strftime, real_date, real_datetime]
_real_time_object_ids = set(id(obj) for obj in real_date_objects)


try:
    real_uuid_generate_time = uuid._uuid_generate_time
except ImportError:
    real_uuid_generate_time = None

try:
    real_uuid_create = uuid._UuidCreate
except ImportError:
    real_uuid_create = None

try:
    import copy_reg as copyreg
except ImportError:
    import copyreg


# keep a cache of module attributes otherwise freezegun will need to analyze too many modules all the time
# start with `None` as the sentinel value.
# if `{}` (empty dict) was the sentinel value, there's a chance that `setup_modules_cache()` will be called many times
_GLOBAL_MODULES_CACHE = None


def _get_global_modules_cache():
    global _GLOBAL_MODULES_CACHE
    # the first call to this function sets up the global module cache. it's expected to be slower than consecutive calls
    if _GLOBAL_MODULES_CACHE is None:
        _GLOBAL_MODULES_CACHE = {}
        _setup_modules_cache()
    return _GLOBAL_MODULES_CACHE


def _get_module_attributes(module):
    result = []
    try:
        module_attributes = dir(module)
    except TypeError:
        return result
    for attribute_name in module_attributes:
        try:
            attribute_value = getattr(module, attribute_name)
        except (ImportError, AttributeError, TypeError):
            # For certain libraries, this can result in ImportError(_winreg) or AttributeError (celery)
            continue
        else:
            result.append((attribute_name, attribute_value))
    return result


def _setup_modules_cache():
    for mod_name, module in list(sys.modules.items()):
        # ignore modules from freezegun
        if mod_name == __name__ or not mod_name or not module or not hasattr(module, "__name__"):
            continue
        _setup_module_cache(module)


def _setup_module_cache(module):
    global _GLOBAL_MODULES_CACHE
    date_attrs = []
    all_module_attributes = _get_module_attributes(module)
    for attribute_name, attribute_value in all_module_attributes:
        if id(attribute_value) in _real_time_object_ids:
            date_attrs.append((attribute_name, attribute_value))
    _GLOBAL_MODULES_CACHE[module.__name__] = (_get_module_attributes_hash(module), date_attrs)


def _get_module_attributes_hash(module):
    return '{0}-{1}'.format(id(module), hashlib.md5(','.join(dir(module)).encode('utf-8')).hexdigest())


def _get_cached_module_attributes(mod_name, module):
    global_modules_cache = _get_global_modules_cache()
    module_hash, cached_attrs = global_modules_cache.get(mod_name, ('0', []))
    if _get_module_attributes_hash(module) == module_hash:
        return cached_attrs
    else:
        _setup_module_cache(module)
        return _get_module_attributes(module)


# Stolen from six
def with_metaclass(meta, *bases):
    """Create a base class with a metaclass."""
    return meta("NewBase", bases, {})

_is_cpython = (
    hasattr(platform, 'python_implementation') and
    platform.python_implementation().lower() == "cpython"
)


class FakeTime(object):

    def __init__(self, time_to_freeze, previous_time_function):
        self.time_to_freeze = time_to_freeze
        self.previous_time_function = previous_time_function

    def __call__(self):
        current_time = self.time_to_freeze()
        return calendar.timegm(current_time.timetuple()) + current_time.microsecond / 1000000.0


class FakeLocalTime(object):
    def __init__(self, time_to_freeze, previous_localtime_function=None):
        self.time_to_freeze = time_to_freeze
        self.previous_localtime_function = previous_localtime_function

    def __call__(self, t=None):
        if t is not None:
            return real_localtime(t)
        shifted_time = self.time_to_freeze() - datetime.timedelta(seconds=time.timezone)
        return shifted_time.timetuple()


class FakeGMTTime(object):
    def __init__(self, time_to_freeze, previous_gmtime_function):
        self.time_to_freeze = time_to_freeze
        self.previous_gmtime_function = previous_gmtime_function

    def __call__(self, t=None):
        if t is not None:
            return real_gmtime(t)
        return self.time_to_freeze().timetuple()


class FakeStrfTime(object):
    def __init__(self, time_to_freeze, previous_strftime_function):
        self.time_to_freeze = time_to_freeze
        self.previous_strftime_function = previous_strftime_function

    def __call__(self, format, time_to_format=None):
        if time_to_format is None:
            time_to_format = FakeLocalTime(self.time_to_freeze)()
        return real_strftime(format, time_to_format)


class FakeDateMeta(type):
    @classmethod
    def __instancecheck__(self, obj):
        return isinstance(obj, real_date)


def datetime_to_fakedatetime(datetime):
    return FakeDatetime(datetime.year,
                        datetime.month,
                        datetime.day,
                        datetime.hour,
                        datetime.minute,
                        datetime.second,
                        datetime.microsecond,
                        datetime.tzinfo)


def date_to_fakedate(date):
    return FakeDate(date.year,
                    date.month,
                    date.day)


class FakeDate(with_metaclass(FakeDateMeta, real_date)):
    dates_to_freeze = []
    tz_offsets = []

    def __new__(cls, *args, **kwargs):
        return real_date.__new__(cls, *args, **kwargs)

    def __add__(self, other):
        result = real_date.__add__(self, other)
        if result is NotImplemented:
            return result
        return date_to_fakedate(result)

    def __sub__(self, other):
        result = real_date.__sub__(self, other)
        if result is NotImplemented:
            return result
        if isinstance(result, real_date):
            return date_to_fakedate(result)
        else:
            return result

    @classmethod
    def today(cls):
        result = cls._date_to_freeze() + datetime.timedelta(hours=cls._tz_offset())
        return date_to_fakedate(result)

    @classmethod
    def _date_to_freeze(cls):
        return cls.dates_to_freeze[-1]()

    @classmethod
    def _tz_offset(cls):
        return cls.tz_offsets[-1]

FakeDate.min = date_to_fakedate(real_date.min)
FakeDate.max = date_to_fakedate(real_date.max)


class FakeDatetimeMeta(FakeDateMeta):
    @classmethod
    def __instancecheck__(self, obj):
        return isinstance(obj, real_datetime)


class FakeDatetime(with_metaclass(FakeDatetimeMeta, real_datetime, FakeDate)):
    times_to_freeze = []
    tz_offsets = []

    def __new__(cls, *args, **kwargs):
        return real_datetime.__new__(cls, *args, **kwargs)

    def __add__(self, other):
        result = real_datetime.__add__(self, other)
        if result is NotImplemented:
            return result
        return datetime_to_fakedatetime(result)

    def __sub__(self, other):
        result = real_datetime.__sub__(self, other)
        if result is NotImplemented:
            return result
        if isinstance(result, real_datetime):
            return datetime_to_fakedatetime(result)
        else:
            return result

    def astimezone(self, tz=None):
        if tz is None:
            tz = tzlocal()
        return datetime_to_fakedatetime(real_datetime.astimezone(self, tz))

    @classmethod
    def now(cls, tz=None):
        now = cls._time_to_freeze() or real_datetime.now()
        if tz:
            result = tz.fromutc(now.replace(tzinfo=tz)) + datetime.timedelta(hours=cls._tz_offset())
        else:
            result = now + datetime.timedelta(hours=cls._tz_offset())
        return datetime_to_fakedatetime(result)

    def date(self):
        return date_to_fakedate(self)

    @classmethod
    def today(cls):
        return cls.now(tz=None)

    @classmethod
    def utcnow(cls):
        result = cls._time_to_freeze() or real_datetime.utcnow()
        return datetime_to_fakedatetime(result)

    @classmethod
    def _time_to_freeze(cls):
        if cls.times_to_freeze:
            return cls.times_to_freeze[-1]()

    @classmethod
    def _tz_offset(cls):
        return cls.tz_offsets[-1]

FakeDatetime.min = datetime_to_fakedatetime(real_datetime.min)
FakeDatetime.max = datetime_to_fakedatetime(real_datetime.max)


def convert_to_timezone_naive(time_to_freeze):
    """
    Converts a potentially timezone-aware datetime to be a naive UTC datetime
    """
    if time_to_freeze.tzinfo:
        time_to_freeze -= time_to_freeze.utcoffset()
        time_to_freeze = time_to_freeze.replace(tzinfo=None)
    return time_to_freeze


def pickle_fake_date(datetime_):
    # A pickle function for FakeDate
    return FakeDate, (
        datetime_.year,
        datetime_.month,
        datetime_.day,
    )


def pickle_fake_datetime(datetime_):
    # A pickle function for FakeDatetime
    return FakeDatetime, (
        datetime_.year,
        datetime_.month,
        datetime_.day,
        datetime_.hour,
        datetime_.minute,
        datetime_.second,
        datetime_.microsecond,
        datetime_.tzinfo,
    )


def _parse_time_to_freeze(time_to_freeze_str):
    """Parses all the possible inputs for freeze_time
    :returns: a naive ``datetime.datetime`` object
    """
    if time_to_freeze_str is None:
        time_to_freeze_str = datetime.datetime.utcnow()

    if isinstance(time_to_freeze_str, datetime.datetime):
        time_to_freeze = time_to_freeze_str
    elif isinstance(time_to_freeze_str, datetime.date):
        time_to_freeze = datetime.datetime.combine(time_to_freeze_str, datetime.time())
    else:
        time_to_freeze = parser.parse(time_to_freeze_str)

    return convert_to_timezone_naive(time_to_freeze)


class TickingDateTimeFactory(object):

    def __init__(self, time_to_freeze, start):
        self.time_to_freeze = time_to_freeze
        self.start = start

    def __call__(self):
        return self.time_to_freeze + (real_datetime.now() - self.start)


class FrozenDateTimeFactory(object):

    def __init__(self, time_to_freeze):
        self.time_to_freeze = time_to_freeze

    def __call__(self):
        return self.time_to_freeze

    def tick(self, delta=datetime.timedelta(seconds=1)):
        if isinstance(delta, numbers.Real):
            self.time_to_freeze += datetime.timedelta(seconds=delta)
        else:
            self.time_to_freeze += delta

    def move_to(self, target_datetime):
        """Moves frozen date to the given ``target_datetime``"""
        target_datetime = _parse_time_to_freeze(target_datetime)
        delta = target_datetime - self.time_to_freeze
        self.tick(delta=delta)


class _freeze_time(object):

    def __init__(self, time_to_freeze_str, tz_offset, ignore, tick, as_arg):

        self.time_to_freeze = _parse_time_to_freeze(time_to_freeze_str)
        self.tz_offset = tz_offset
        self.ignore = tuple(ignore)
        self.tick = tick
        self.undo_changes = []
        self.modules_at_start = set()
        self.as_arg = as_arg

    def __call__(self, func):
        if inspect.isclass(func):
            return self.decorate_class(func)
        return self.decorate_callable(func)

    def decorate_class(self, klass):
        if issubclass(klass, unittest.TestCase):
            # If it's a TestCase, we assume you want to freeze the time for the
            # tests, from setUpClass to tearDownClass

            # Use getattr as in Python 2.6 they are optional
            orig_setUpClass = getattr(klass, 'setUpClass', None)
            orig_tearDownClass = getattr(klass, 'tearDownClass', None)

            @classmethod
            def setUpClass(cls):
                self.start()
                if orig_setUpClass is not None:
                    orig_setUpClass()

            @classmethod
            def tearDownClass(cls):
                if orig_tearDownClass is not None:
                    orig_tearDownClass()
                self.stop()

            klass.setUpClass = setUpClass
            klass.tearDownClass = tearDownClass

            return klass

        else:

            seen = set()

            klasses = klass.mro() if hasattr(klass, 'mro') else [klass] + list(klass.__bases__)
            for base_klass in klasses:
                for (attr, attr_value) in base_klass.__dict__.items():
                    if attr.startswith('_') or attr in seen:
                        continue
                    seen.add(attr)

                    if not callable(attr_value) or inspect.isclass(attr_value):
                        continue

                    try:
                        setattr(klass, attr, self(attr_value))
                    except (AttributeError, TypeError):
                        # Sometimes we can't set this for built-in types and custom callables
                        continue
            return klass

    def __enter__(self):
        return self.start()

    def __exit__(self, *args):
        self.stop()

    def start(self):
        if self.tick:
            time_to_freeze = TickingDateTimeFactory(self.time_to_freeze, real_datetime.now())
        else:
            time_to_freeze = FrozenDateTimeFactory(self.time_to_freeze)

        # Change the modules
        datetime.datetime = FakeDatetime
        datetime.datetime.times_to_freeze.append(time_to_freeze)
        datetime.datetime.tz_offsets.append(self.tz_offset)

        datetime.date = FakeDate
        datetime.date.dates_to_freeze.append(time_to_freeze)
        datetime.date.tz_offsets.append(self.tz_offset)

        fake_time = FakeTime(time_to_freeze, time.time)
        fake_localtime = FakeLocalTime(time_to_freeze, time.localtime)
        fake_gmtime = FakeGMTTime(time_to_freeze, time.gmtime)
        fake_strftime = FakeStrfTime(time_to_freeze, time.strftime)
        time.time = fake_time
        time.localtime = fake_localtime
        time.gmtime = fake_gmtime
        time.strftime = fake_strftime
        uuid._uuid_generate_time = None
        uuid._UuidCreate = None

        copyreg.dispatch_table[real_datetime] = pickle_fake_datetime
        copyreg.dispatch_table[real_date] = pickle_fake_date

        # Change any place where the module had already been imported
        to_patch = [
            ('real_date', real_date, 'FakeDate', FakeDate),
            ('real_datetime', real_datetime, 'FakeDatetime', FakeDatetime),
            ('real_gmtime', real_gmtime, 'FakeGMTTime', fake_gmtime),
            ('real_localtime', real_localtime, 'FakeLocalTime', fake_localtime),
            ('real_strftime', real_strftime, 'FakeStrfTime', fake_strftime),
            ('real_time', real_time, 'FakeTime', fake_time),
        ]
        self.fake_names = tuple(fake_name for real_name, real, fake_name, fake in to_patch)
        self.reals = dict((id(fake), real) for real_name, real, fake_name, fake in to_patch)
        fakes = dict((id(real), fake) for real_name, real, fake_name, fake in to_patch)
        add_change = self.undo_changes.append

        # Save the current loaded modules
        self.modules_at_start = set(sys.modules.keys())

        with warnings.catch_warnings():
            warnings.filterwarnings('ignore')

            for mod_name, module in list(sys.modules.items()):
                if mod_name is None or module is None or mod_name == __name__:
                    continue
                elif mod_name.startswith(self.ignore) or mod_name.endswith('.six.moves'):
                    continue
                elif (not hasattr(module, "__name__") or module.__name__ in ('datetime', 'time')):
                    continue
<<<<<<< HEAD

                module_attrs = _get_cached_module_attributes(mod_name, module)
                for attribute_name, attribute_value in module_attrs:
=======
                try:
                    module_attributes = dir(module)
                except TypeError:
                    # For certain libraries, like py, this breaks because
                    # module.__dict__ isn't a real dictionary.
                    continue
                for module_attribute in module_attributes:
                    if module_attribute in real_names:
                        continue
                    try:
                        attribute_value = getattr(module, module_attribute)
                    except (ImportError, AttributeError, TypeError):
                        # For certain libraries, this can result in ImportError(_winreg) or AttributeError (celery)
                        continue
>>>>>>> 9b57262b
                    fake = fakes.get(id(attribute_value))
                    if fake:
                        setattr(module, attribute_name, fake)
                        add_change((module, attribute_name, attribute_value))

        return time_to_freeze

    def stop(self):
        datetime.datetime.times_to_freeze.pop()
        datetime.datetime.tz_offsets.pop()
        datetime.date.dates_to_freeze.pop()
        datetime.date.tz_offsets.pop()

        if not datetime.datetime.times_to_freeze:
            datetime.datetime = real_datetime
            datetime.date = real_date
            copyreg.dispatch_table.pop(real_datetime)
            copyreg.dispatch_table.pop(real_date)
            for module, module_attribute, original_value in self.undo_changes:
                setattr(module, module_attribute, original_value)
            self.undo_changes = []

            # Restore modules loaded after start()
            modules_to_restore = set(sys.modules.keys()) - self.modules_at_start
            self.modules_at_start = set()
            with warnings.catch_warnings():
                warnings.simplefilter('ignore')
                for mod_name in modules_to_restore:
                    module = sys.modules.get(mod_name, None)
                    if mod_name is None or module is None:
                        continue
                    elif mod_name.startswith(self.ignore) or mod_name.endswith('.six.moves'):
                        continue
                    elif (not hasattr(module, "__name__") or module.__name__ in ('datetime', 'time')):
                        continue
                    for module_attribute in dir(module):

                        if module_attribute in self.fake_names:
                            continue
                        try:
                            attribute_value = getattr(module, module_attribute)
                        except (ImportError, AttributeError, TypeError):
                            # For certain libraries, this can result in ImportError(_winreg) or AttributeError (celery)
                            continue

                        real = self.reals.get(id(attribute_value))
                        if real:
                            setattr(module, module_attribute, real)

        time.time = time.time.previous_time_function
        time.gmtime = time.gmtime.previous_gmtime_function
        time.localtime = time.localtime.previous_localtime_function
        time.strftime = time.strftime.previous_strftime_function

        uuid._uuid_generate_time = real_uuid_generate_time
        uuid._UuidCreate = real_uuid_create

    def decorate_callable(self, func):
        def wrapper(*args, **kwargs):
            with self as time_factory:
                if self.as_arg:
                    result = func(time_factory, *args, **kwargs)
                else:
                    result = func(*args, **kwargs)
            return result
        functools.update_wrapper(wrapper, func)

        # update_wrapper already sets __wrapped__ in Python 3.2+, this is only
        # needed for Python 2.x support
        wrapper.__wrapped__ = func

        return wrapper


def freeze_time(time_to_freeze=None, tz_offset=0, ignore=None, tick=False, as_arg=False):
    # Python3 doesn't have basestring, but it does have str.
    try:
        string_type = basestring
    except NameError:
        string_type = str

    if not isinstance(time_to_freeze, (type(None), string_type, datetime.date,
        types.FunctionType, types.GeneratorType)):
        raise TypeError(('freeze_time() expected None, a string, date instance, datetime '
                         'instance, function or a generator, but got type {0}.').format(type(time_to_freeze)))
    if tick and not _is_cpython:
        raise SystemError('Calling freeze_time with tick=True is only compatible with CPython')

    if isinstance(time_to_freeze, types.FunctionType):
        return freeze_time(time_to_freeze(), tz_offset, ignore, tick)

    if isinstance(time_to_freeze, types.GeneratorType):
        return freeze_time(next(time_to_freeze), tz_offset, ignore, tick)

    if ignore is None:
        ignore = []
    ignore.append('six.moves')
    ignore.append('threading')
    ignore.append('Queue')
    return _freeze_time(time_to_freeze, tz_offset, ignore, tick, as_arg)


# Setup adapters for sqlite
try:
    import sqlite3
except ImportError:
    # Some systems have trouble with this
    pass
else:
    # These are copied from Python sqlite3.dbapi2
    def adapt_date(val):
        return val.isoformat()

    def adapt_datetime(val):
        return val.isoformat(" ")

    sqlite3.register_adapter(FakeDate, adapt_date)
    sqlite3.register_adapter(FakeDatetime, adapt_datetime)


# Setup converters for pymysql
try:
    import pymysql.converters
except ImportError:
    pass
else:
    pymysql.converters.encoders[FakeDate] = pymysql.converters.encoders[real_date]
    pymysql.converters.conversions[FakeDate] = pymysql.converters.encoders[real_date]
    pymysql.converters.encoders[FakeDatetime] = pymysql.converters.encoders[real_datetime]
    pymysql.converters.conversions[FakeDatetime] = pymysql.converters.encoders[real_datetime]<|MERGE_RESOLUTION|>--- conflicted
+++ resolved
@@ -497,26 +497,9 @@
                     continue
                 elif (not hasattr(module, "__name__") or module.__name__ in ('datetime', 'time')):
                     continue
-<<<<<<< HEAD
 
                 module_attrs = _get_cached_module_attributes(mod_name, module)
                 for attribute_name, attribute_value in module_attrs:
-=======
-                try:
-                    module_attributes = dir(module)
-                except TypeError:
-                    # For certain libraries, like py, this breaks because
-                    # module.__dict__ isn't a real dictionary.
-                    continue
-                for module_attribute in module_attributes:
-                    if module_attribute in real_names:
-                        continue
-                    try:
-                        attribute_value = getattr(module, module_attribute)
-                    except (ImportError, AttributeError, TypeError):
-                        # For certain libraries, this can result in ImportError(_winreg) or AttributeError (celery)
-                        continue
->>>>>>> 9b57262b
                     fake = fakes.get(id(attribute_value))
                     if fake:
                         setattr(module, attribute_name, fake)
